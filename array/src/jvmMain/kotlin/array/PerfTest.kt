--- conflicted
+++ resolved
@@ -20,19 +20,13 @@
     // removed redundant: 1.0207
     // New stack: 0.9316
     // Storage list in array: 0.9357000000000001
-<<<<<<< HEAD
-=======
     // Standalone stack allocation: 0.9074
->>>>>>> 004d18e3
     return "{ a←⍵ ◊ {a+⍺+⍵}/⍳10000000 } 4"
 }
 
 private fun contribBench(): String {
     // Pre-rewrite: 0.18969999999999998
-<<<<<<< HEAD
-=======
     // Standalone stack allocation: 0.1326
->>>>>>> 004d18e3
     return "+/{+/⍵(⍵+1)}¨⍳1000000"
 }
 
@@ -51,19 +45,6 @@
 
 fun main() {
     val engine = Engine()
-<<<<<<< HEAD
-    engine.addLibrarySearchPath("standard-lib")
-    engine.parseAndEval(StringSourceLocation("use(\"standard-lib.kap\")"))
-    val srcString = benchmarkVarLookupScope()
-    println("Starting")
-    val iterations = 20
-    val elapsed = measureTimeMillis {
-        repeat(iterations) {
-            engine.withThreadLocalAssigned {
-                val result = engine.parseAndEval(StringSourceLocation(srcString))
-                result.collapse()
-            }
-=======
     engine.addLibrarySearchPath("array/standard-lib")
     engine.parseAndEval(StringSourceLocation("use(\"standard-lib.kap\")"))
     val srcString = contribBench()
@@ -77,7 +58,6 @@
         repeat(iterations) {
             val result = engine.parseAndEval(StringSourceLocation(srcString))
             result.collapse()
->>>>>>> 004d18e3
         }
     }
     println("Elapsed: ${elapsed / iterations.toDouble() / 1000.0}")
